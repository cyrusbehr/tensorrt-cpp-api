--- conflicted
+++ resolved
@@ -1,17 +1,13 @@
 #pragma once
 
-<<<<<<< HEAD
 #include <fstream>
-=======
 #include <chrono>
->>>>>>> 37c784c7
 #include <opencv2/opencv.hpp>
 #include <opencv2/core/cuda.hpp>
 #include <opencv2/cudawarping.hpp>
 #include <opencv2/cudaarithm.hpp>
 #include "NvInfer.h"
 
-<<<<<<< HEAD
 // Utility methods
 namespace Util {
     inline bool doesFileExist(const std::string& filepath) {
@@ -29,7 +25,6 @@
 
     std::vector<std::string> getFilesInDirectory(const std::string& dirPath);
 }
-=======
 // Utility Timer
 template <typename Clock = std::chrono::high_resolution_clock>
 class Stopwatch
@@ -49,7 +44,6 @@
 };
 
 using preciseStopwatch = Stopwatch<>;
->>>>>>> 37c784c7
 
 // Precision used for GPU inference
 enum class Precision {
